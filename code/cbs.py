import time as timer
import heapq
import random
# from single_agent_planner import compute_heuristics, a_star, get_location
from multi_agent_planner import ma_star,get_sum_of_cost, compute_heuristics, get_location
import math
import math
import copy

import numpy

'''
# Developer's cNOTE regarding Python's mutable default arguments:
#       The responsibiliy of preserving mutable values of passed arguments and 
#       preventing retention of local mutable defaults by assigning immuatable default values (i.e. param=None) in parameters
#       is the responsiblity of the function being called upon
#       PEP 505 - None-aware operators: https://www.python.org/dev/peps/pep-0505/#syntax-and-semantics
'''

def detect_collision(path1, path2, pos=None):
    ##############################
    # Task 3.1: Return the first collision that occurs between two robot paths (or None if there is no collision)
    #           There are two types of collisions: vertex collision and edge collision.
    #           A vertex collision occurs if both robots occupy the same location at the same timestep
    #           An edge collision occurs if the robots swap their location at the same timestep.
    #           You should use "get_location(path, t)" to get the location of a robot at time t.
    assert pos is None
    if pos is None:
        pos = []
    t_range = max(len(path1),len(path2))
    for t in range(t_range):
        loc_c1 =get_location(path1,t)
        loc_c2 = get_location(path2,t)
        loc1 = get_location(path1,t+1)
        loc2 = get_location(path2,t+1)
        if loc1 == loc2:
            pos.append(loc1)
            return pos,t
        if[loc_c1,loc1] ==[loc2,loc_c2]:
            pos.append(loc2)
            pos.append(loc_c2)
            return pos,t
        
       
    return None


def detect_collisions(paths, ma_list, collisions=None):
    ##############################
    # Task 3.1: Return a list of first collisions between all robot pairs.
    #           A collision can be represented as dictionary that contains the id of the two robots, the vertex or edge
    #           causing the collision, and the timestep at which the collision occurred.
    #           You should use your detect_collision function to find a collision between two robots.

    if collisions is None:
        collisions = []
    for ai in range(len(paths)-1):
        for aj in range(ai+1,len(paths)):
            if detect_collision(paths[ai],paths[aj]) !=None:
                position,t = detect_collision(paths[ai],paths[aj])

                # # find meta-agent group for each agent
                # ma_i = {ai}
                # ma_j = {aj}
                # find meta-agents of agents in collision 
                # for ma in ma_list:
                #     if ai in ma:
                #         ma_i = ma
                #     elif aj in ma:
                #         ma_j = ma
                assert isinstance(ma_list , list)
                ma_i = get_ma_of_agent(ai, ma_list)
                assert isinstance(ma_list , list)
                ma_j = get_ma_of_agent(aj, ma_list)

                # check if internal collision in the same meta-agent
                if ma_i != ma_j:
                    collisions.append({'a1':ai, 'ma1':ma_i,
                                    'a2':aj, 'ma2':ma_j,
                                    'loc':position,
                                    'timestep':t+1})
    return collisions

def count_all_collisions_pair(path1, path2):
    collisions = 0
    t_range = max(len(path1),len(path2))
    for t in range(t_range):
        loc_c1 =get_location(path1,t)
        loc_c2 = get_location(path2,t)
        loc1 = get_location(path1,t+1)
        loc2 = get_location(path2,t+1)
        if loc1 == loc2 or [loc_c1,loc1] ==[loc2,loc_c2]:
            collisions += 1
    return collisions

def count_all_collisions(paths):
    collisions = 0
    for i in range(len(paths)-1):
        for j in range(i+1,len(paths)):
            ij_collisions = count_all_collisions_pair(paths[i],paths[j])
            collisions += ij_collisions

    # print("number of collisions: ", collisions)
    return collisions    
  
def standard_splitting(collision, constraints=None):
    ##############################
    # Task 3.2: Return a list of (two) constraints to resolve the given collision
    #           Vertex collision: the first constraint prevents the first agent to be at the specified location at the
    #                            specified timestep, and the second constraint prevents the second agent to be at the
    #                            specified location at the specified timestep.
    #           Edge collision: the first constraint prevents the first agent to traverse the specified edge at the
    #                          specified timestep, and the second constraint prevents the second agent to traverse the
    #                          specified edge at the specified timestep
    if constraints is None:
        constraints = []


    if len(collision['loc'])==1:
        constraints.append({'agent':collision['a1'],
                            'meta_agent': collision['ma1'],
                            'loc':collision['loc'],
                            'timestep':collision['timestep'],
                            'positive':False
                            })
        constraints.append({'agent':collision['a2'],
                            'meta_agent': collision['ma2'],
                            'loc':collision['loc'],
                            'timestep':collision['timestep'],
                            'positive':False
                            })
    else:
        constraints.append({'agent':collision['a1'],
                            'meta_agent': collision['ma1'],
                            'loc':[collision['loc'][0],collision['loc'][1]],
                            'timestep':collision['timestep'],
                            'positive':False
                            })
        constraints.append({'agent':collision['a2'],
                            'meta_agent': collision['ma'],
                            'loc':[collision['loc'][1],collision['loc'][0]],
                            'timestep':collision['timestep'],
                            'positive':False
                            })
    return constraints

    # pass


def disjoint_splitting(collision, constraints=None):
    ##############################
    # Task 4.1: Return a list of (two) constraints to resolve the given collision
    #           Vertex collision: the first constraint enforces one agent to be at the specified location at the
    #                            specified timestep, and the second constraint prevents the same agent to be at the
    #                            same location at the timestep.
    #           Edge collision: the first constraint enforces one agent to traverse the specified edge at the
    #                          specified timestep, and the second constraint prevents the same agent to traverse the
    #                          specified edge at the specified timestep
    #           Choose the agent randomly
    if constraints is None:
        constraints = []

    a = random.choice([('a1','ma1'), ('a2','ma2')]) # chosen agent
    agent = a[0]
    meta_agent = a[1]

    if len(collision['loc'])==1:
        constraints.append({'agent':collision[agent],
                            'meta_agent': collision[meta_agent],
                            'loc':collision['loc'],
                            'timestep':collision['timestep'],
                            'positive':True
                            })
        constraints.append({'agent':collision[agent],
                            'meta_agent': collision[meta_agent],
                            'loc':collision['loc'],
                            'timestep':collision['timestep'],
                            'positive':False
                            })
    else:
        if a[0] == collision['a1']:
            constraints.append({'agent':collision[agent],
                                'meta_agent': collision[meta_agent],
                                'loc':[collision['loc'][0],collision['loc'][1]],
                                'timestep':collision['timestep'],
                                'positive':True
                                })
            constraints.append({'agent':collision[agent],
                                'meta_agent': collision[meta_agent],
                                'loc':[collision['loc'][0],collision['loc'][1]],
                                'timestep':collision['timestep'],
                                'positive':False
                                })
        else:
            constraints.append({'agent':collision[agent],
                                'meta_agent': collision[meta_agent],
                                'loc':[collision['loc'][1],collision['loc'][0]],
                                'timestep':collision['timestep'],
                                'positive':True
                                })
            constraints.append({'agent':collision[agent],
                                'meta_agent': collision[meta_agent],
                                'loc':[collision['loc'][1],collision['loc'][0]],
                                'timestep':collision['timestep'],
                                'positive':False
                                })
    return constraints

# get the meta-agent an agent is a part of
# do NOT use for constraints, use key 'meta-agent' in constraint
def get_ma_of_agent(agent, ma_list):

    assert isinstance(ma_list , list)
    for ma in ma_list:
<<<<<<< HEAD
        # print(ma, ma_list)
=======
        print('ma',ma)
>>>>>>> 70f962ac
        if agent in ma:
            # print(agent, ma)
            return ma
    raise BaseException('No meta-agent found for agent')
                        

# find meta-agents of the agents that violates constraint
def meta_agents_violate_constraint(constraint, paths, ma_list, violating_ma=None):
    assert constraint['positive'] is True
    if violating_ma is None:
        violating_ma = []

    for i in range(len(paths)):
        if i == constraint['agent']:
            continue
        curr = get_location(paths[i], constraint['timestep'])
        prev = get_location(paths[i], constraint['timestep'] - 1)
        if len(constraint['loc']) == 1:  # vertex constraint
            if constraint['loc'][0] == curr:
                ma_i = get_ma_of_agent(i, ma_list)
                if ma_i not in violating_ma:
                    violating_ma.append(ma_i)
        else:  # edge constraint
            if constraint['loc'][0] == prev or constraint['loc'][1] == curr \
                    or constraint['loc'] == [curr, prev]:
                ma_i = get_ma_of_agent(i, ma_list)
                if ma_i not in violating_ma:
                    violating_ma.append(ma_i)
    return violating_ma


def paths_violate_constraint(constraint, paths, rst=None):
    assert constraint['positive'] is True
    if rst is None:
        rst = []

    for i in range(len(paths)):
        if i == constraint['agent']:
            continue
        curr = get_location(paths[i], constraint['timestep'])
        prev = get_location(paths[i], constraint['timestep'] - 1)
        if len(constraint['loc']) == 1:  # vertex constraint
            if constraint['loc'][0] == curr:
                rst.append(i)
        else:  # edge constraint
            if constraint['loc'][0] == prev or constraint['loc'][1] == curr \
                    or constraint['loc'] == [curr, prev]:
                rst.append(i)
    return rst

def combined_constraints(constraints, new_constraints, updated_constraints=None):
    assert updated_constraints is None

    if isinstance(new_constraints, list):
        updated_constraints = copy.deepcopy(new_constraints)
    else:
        updated_constraints = [new_constraints]

    # print('combining constraints:')
    # print('const1: ', constraints)
    # print('const2: ', updated_constraints)


    for c in constraints:
        if c not in updated_constraints:
            updated_constraints.append(c)
    print(new_constraints)

    assert len(updated_constraints) <= len(constraints) + len(new_constraints)
    return updated_constraints


def bypass_found(curr_cost, new_cost, curr_collisions_num, new_collisions_num):
    # return False
    if curr_cost == new_cost \
        and (new_collisions_num < curr_collisions_num):
        return True
    return False


class CBSSolver(object):
    """The high-level search of CBS."""

    def __init__(self, my_map, starts, goals):
        """my_map   - list of lists specifying obstacle positions
        starts      - [(x1, y1), (x2, y2), ...] list of start locations
        goals       - [(x1, y1), (x2, y2), ...] list of goal locations
        """

        self.my_map = my_map
        self.starts = starts
        self.goals = goals
        self.num_of_agents = len(goals)
        # self.discarded_agents = []
        self.num_of_generated = 0
        self.num_of_expanded = 0
        self.CPU_time = 0

        self.open_list = []

        # compute heuristics for the low-level search
        self.heuristics = []
        for goal in self.goals:
            self.heuristics.append(compute_heuristics(my_map, goal))

    def push_node(self, node):
        heapq.heappush(self.open_list, (node['cost'], len(node['ma_collisions']), self.num_of_generated, node))
        print("> Generate node {}".format(self.num_of_generated))
        self.num_of_generated += 1
        

    def pop_node(self):
        _, _, id, node = heapq.heappop(self.open_list)
        print("> Expand node {}".format(id))
        self.num_of_expanded += 1
        return node


    def find_solution(self, disjoint):
        """ Finds paths for all agents from their start locations to their goal locations

        disjoint    - use disjoint splitting or not
        """

        self.start_time = timer.time()
        
        if disjoint:
            splitter = disjoint_splitting
        else:
            splitter = standard_splitting
        print("USING: ", splitter)

        # Generate the root node
        # constraints   - list of constraints
        # paths         - list of paths, one for each agent
        #               [[(x11, y11), (x12, y12), ...], [(x21, y21), (x22, y22), ...], ...]
        # collisions     - list of collisions in paths
        root = {
            'cost':0,
            'constraints': [],
            'paths': [],
            'ma_collisions': [],
            'agent_collisions': None, # matrix of collisions in history between pairs of (meta-)agents
            'ma_list': [] # [{a1,a2}, ... ]
        }       
        
        for i in range(self.num_of_agents):  # Find initial path for each agent
            path = ma_star(self.my_map, self.starts, self.goals, self.heuristics,
                          [i], root['constraints'])
            if path is None:
                raise BaseException('No solutions')
            root['ma_list'].append({i})
            root['paths'].extend(path)



        root['cost'] = get_sum_of_cost(root['paths'])
        root['ma_collisions'] = detect_collisions(root['paths'], root['ma_list'])
        root['agent_collisions'] = numpy.zeros((self.num_of_agents, self.num_of_agents))
        self.push_node(root)


        ##############################
        # Task 3.3: High-Level Search
        #           Repeat the following as long as the open list is not empty:
        #             1. Get the next node from the open list (you can use self.pop_node()
        #             2. If this node has no collision, return solution
        #             3. Otherwise, choose the first collision and convert to ap['ma_collisions'].index(chosen_collision)list of constraints (using your
        #                standard_splitting function). Add a new child node to your open list for each constraint
        #           Ensure to create a copy of any objects that your child nodes might inherit


        # algorithm for detecting cardinality
        # as 'non-cardinal' or 'semi-cardinal' or 'cardinal'
        # using standard splitting
        def detect_cardinal_conflict(self, p, collision):
            cardinality = 'non-cardinal'

            # temporary constraints (standard splitting) for detecting cardinal collision purposes
            temp_constraints = standard_splitting(collision) 


            # for c in p['constraints']:
            #     if c not in temp_constraints:
            #         temp_constraints.append(c)

                        
            assert len(temp_constraints) > len(p['constraints']) # do not change original

            ma1 = collision['ma1'] #agent a1

            print('Sending ma1 in collision {} to A* '.format(ma1))

            assert temp_constraints[0]['meta_agent'] == ma1
            path1_constraints = combined_constraints(p['constraints'], temp_constraints[0])
            alt_paths1 = ma_star(self.my_map,self.starts, self.goals,self.heuristics,list(ma1),path1_constraints)

            # get current paths of meta-agent
            curr_paths = []
            for a1 in ma1:
                curr_paths.append(p['paths'][a1])
                

            print(curr_paths)
            print(alt_paths1)

            # get costs for the meta agent
            curr_cost = get_sum_of_cost(curr_paths)
            
            alt_cost = 0 # write inline if later
            if alt_paths1:
                alt_cost = get_sum_of_cost(alt_paths1)

            print('\t oldcost:{} newcost:{}'.format(curr_cost, alt_cost))

            if not alt_paths1 or alt_cost > curr_cost:
                cardinality = 'semi-cardinal'
                
                print('alt_path1 takes longer or is empty. at least semi-cardinal.')
                
                
            ma2 = collision['ma2'] #agent a2


            print('Sending ma2 in collision {} to A* '.format(ma2))

            assert temp_constraints[1]['meta_agent'] == ma2
            path2_constraints = combined_constraints(p['constraints'], temp_constraints[1])
            alt_paths2 = ma_star(self.my_map,self.starts, self.goals,self.heuristics,list(ma2),path2_constraints)

            


            # for i in range(len(ma2)):
            #     if len(alt_path1[i])> len(p['paths'][ma2[i]]):
            #         bigger =True
            # if not alt_path2 or bigger:
            curr_paths = []
            for a2 in ma2:
                curr_paths.append(p['paths'][a2])
                
            print(curr_paths)
            print(alt_paths2)


            # get costs for the meta agent
            curr_cost = get_sum_of_cost(curr_paths)
            
            alt_cost = 0 # write inline if later
            if alt_paths2:
                alt_cost = get_sum_of_cost(alt_paths2)

            print('\t oldcost:{} newcost:{}'.format(curr_cost, alt_cost))

            if not alt_paths2 or alt_cost > curr_cost:
                # cardinality = 'semi-cardinal'
                if cardinality == 'semi-cardinal':
                    cardinality = 'cardinal'
                    
                    print('identified cardinal conflict')

                else:
                    cardinality = 'semi-cardinal'
                    
                    print('alt_path2 takes longer or is empty. semi-cardinal.')   
            print('cardinality: ', cardinality)
                
            return cardinality        


        def should_merge(collision, p, N=0):
            # aSH
            CM = 0
            ma1 = collision['ma1']
            ma2 = collision['ma2']
            
            # check it is same meta-agent

            for ai in ma1:
                for aj in ma2:
                    if ai > aj:
                        ai, aj = aj, ai
                    CM += p['agent_collisions'][ai][aj]
            if CM > N:
                print('> Merge meta-agents {}, {} into one meta-agent'.format(ma1, ma2))
                return True
            return False

            
        def generate_child(constraints, paths, agent_collisions, ma_list):

            assert isinstance(ma_list , list)

            collisions = detect_collisions(paths, ma_list)
            cost = get_sum_of_cost(paths)
            child_node = {
                'cost':cost,
                'constraints': copy.deepcopy(constraints),
                'paths': copy.deepcopy(paths), # {0: {'path':[..path...]}, ... , n: {'path':[..path...]} # not sure if other keys are needed
                'ma_collisions': collisions,
                'agent_collisions':copy.deepcopy(agent_collisions), # matrix of collisions in history between pairs of simple agents
                'ma_list': copy.deepcopy(ma_list) # [{a1,a2}, ... ]
            }
            return child_node

        # returns new merged agents (the meta-agent), and updated list of ma_list
        def merge_agents(self, collision, ma_list):

            # constraints = standard_splitting(collision)
            
            # collision simple agents and their meta-agent group
            a1 = collision['a1']
            a2 = collision['a2']
            ma1 = collision['ma1']
            ma2 = collision['ma2']


            # group1 = {a1}
            # group2 = {a2}

            # new_constraints = copy.deepcopy(p['constraints'])


            ###### REPLACE ###########
            # # check if agents in collision are already part of a meta-agent solution found
            # for ma in p['ma_list']:
            #     if a1 in ma:
            #         group1 = ma
            #         # we will merge two groups so we do not want to detect this old meta-agent in the future again, same as group2
            #         p['ma_list'].remove(ma)
            #     elif a2 in ma:
            #         group2 = ma
            #         p['ma_list'].remove(ma)

            meta_agent = set.union(ma1, ma2)

            print('new merged meta_agent ', meta_agent)

            # # remove existing internal constraints
            # for i, constraint in enumerate(new_constraints):
            #     if ma1 == constraint['meta_agent'] and ma2 == constraint['meta_agent']:
            #         new_constraints.remove 

            # replace old meta-agents with merged meta-agent
            for constraint in new_constraints:
                if ma1 == constraint['meta_agent'] or ma2 == constraint['meta_agent']:
                    constraint['meta_agent'] = meta_agent
                print('updated meta-constraint: ', constraint)

            assert meta_agent not in ma_list

            ma_list.remove(ma1)
            ma_list.remove(ma2)
            ma_list.append(meta_agent)

            return meta_agent, ma_list

        # ATTENTION: THE CBS LOOOOOOOOOOOOP ============@#￥#%#@￥@#%##@￥======  STARTS ---#￥%------   HERE  ---- @
        # normal CBS with disjoint and standard splitting
        while len(self.open_list) > 0:
            if self.num_of_generated > 50000:
                print('reached maximum number of nodes. Returning...')
                return None 
            print('\n')  
            p = self.pop_node()
            if p['ma_collisions'] == []:
                self.print_results(p)
                for pa in p['paths']:
                    print('asfasdfasdf       ',pa)
                return p['paths'], self.num_of_generated, self.num_of_expanded # number of nodes generated/expanded for comparing implementations


            print('Node expanded. Collisions: ', p['ma_collisions'])

            print('\n> Find Collision Type')

            # USING STANDARD SPLITTING
            # select a cardinal conflict;
            # if none, select a semi-cardinal conflict
            # if none, select a random conflict
            chosen_collision = None
            new_constraints = None
            collision_type = None
            for collision in p['ma_collisions']:
                collision_type = detect_cardinal_conflict(self, p, collision)
                if collision_type == 'cardinal' and new_constraints is None:    
                    print('Detected cardinal collision. Chose it.')
                    print(collision)

                    chosen_collision = collision
                    # collision_type = 'cardinal'
                    break

            else: # no cardinal collisions found
                for collision in p['ma_collisions']:
                    collision_type = detect_cardinal_conflict(self, p, collision)
                    if collision_type == 'semi-cardinal':    
                        
                        print('Detected semi-cardinal collision. Chose it.')
                        print(collision)
                        chosen_collision = collision
                        # collision_type = 'semi-cardinal'
                        break

                else: # no semi-cardinal collision found
                    chosen_collision = p['ma_collisions'][0] 
                    assert chosen_collision is not None
                    collision_type = 'non-cardinal'
                    print('No cardinal or semi-cardinal conflict. Randomly choosing...')


            # keep track of collisions in history (aSh)
            chosen_a1 = chosen_collision['a1']
            chosen_a2 = chosen_collision['a2']
            if chosen_a1 > chosen_a2:
                # swap to only fill half of the matrix
                chosen_a1, chosen_a2 = chosen_a2, chosen_a1
            p['agent_collisions'][chosen_a1][chosen_a2] += 1


            # implementing bypassing conflicts
            # if collision_type != 'cardinal' and find_bypass(self,p, chosen_collision, collision_type):
            #         continue


            new_constraints = splitter(chosen_collision)

        
            print('NEW CONSTS:')
            print(new_constraints)

            # child_nodes = None
            child_nodes = []
            assert child_nodes == []
            bypass_successful = False
            for constraint in new_constraints:
                # q = {'cost':0,
                #     'constraints': [constraint],
                #     'paths':[],
                #     'ma_collisions':[],
                #     'discarded_agents': []
                # }
                # for c in p['constraints']:
                #     if c not in q['constraints']:
                #         q['constraints'].append(c)
                # for pa in p['paths']:
                #     q['paths'].append(pa)
                
                # for da in p['discarded_agents']:
                #     q['discarded_agents'].append(da)
                
                updated_constraints = combined_constraints(p['constraints'], constraint)
                q = generate_child(updated_constraints, p['paths'], p['agent_collisions'], p['ma_list'])


                assert isinstance(p['ma_list'] , list)
                assert isinstance(q['ma_list'] , list)

                ma = constraint['meta_agent']

                print('Sending meta_agent {} of constrained agent {} to A* '.format(ma, constraint['agent']))
                path = ma_star(self.my_map,self.starts, self.goals,self.heuristics,list(ma),q['constraints']) 

                # print('paaaaaaaaaaaath         ',path,'                 ',ai)
                if path is not None:
                    for agent in ma:
                        q['paths'][agent]= path
                    # task 4
                    # continue_flag = False
                    if constraint['positive']:
                        # vol = paths_violate_constraint(constraint,q['paths'])
                        violating_ma_list = meta_agents_violate_constraint(constraint, q['paths'], q['ma_list'])
                        for v_ma in violating_ma_list:
                            # if type(v_ma) == int:
                            #     v_ma = {v_ma}
                            
                            print('Sending meta-agent violating constraint {} to A* '.format(v_ma))
                            v_ma_list = list(v_ma) # should use same list for all uses
                            path_v_ma = ma_star(self.my_map,self.starts,self.goals,self.heuristics,v_ma_list,q['constraints'])
                            
                            # replace paths of meta-agent with new paths found
                            if path_v_ma is not None:
                                for i, agent in enumerate(v_ma_list):

                                    assert path_v_ma[i] is not None

                                    q['paths'][agent] = path_v_ma[i]
                            else:
                                continue # move on the next constraint
                                   

                            # for i in range(len(v_ma)):
                            #     if path_v_ma[i] is None:
                            #         continue_flag = True
                            #         break
                            # else: 
                            #     for i in range(len(v_ma)): 
                            #         q['paths'][list(v_ma)[i]] = path_v_ma[i]
                                # print('asdfasfasdf        ',q['paths'])
                        # if continue_flag:
                        #     continue
                    
                    q['ma_collisions'] = detect_collisions(q['paths'],q['ma_list'])
                    q['cost'] = get_sum_of_cost(q['paths'])

                    # CHECK BYPASS HERE.......
                    #     if q['cost'] == p['cost'] \
                    #         and (len(q['ma_collisions']) < len(p['ma_collisions'])):

                    # if bypass is found, push only the current child and exit loop


                    # assert that bypass is not possible if cardinal
                    if collision_type == 'cardinal':
                        assert bypass_found(p['cost'], q['cost'], len(p['ma_collisions']), len(q['ma_collisions'])) == False

                    # conflict should be resolved due to new constraints; compare costs and total number of collisions
                    if collision_type != 'cardinal' \
                            and bypass_found(p['cost'], q['cost'], len(p['ma_collisions']), len(q['ma_collisions'])):
                        print('> Take Bypass')
                        self.push_node(q)
                        
                        bypass_successful = True
                        break # break out of constraint loop
                    assert not bypass_successful
                    child_nodes.append(copy.deepcopy(q))
            if bypass_successful:
                continue # start of while loop

            assert not bypass_successful

            # MA-CBS
            if should_merge(collision,p):
                print('> Merge meta-agents into a new')
                # returns meta_agent, ma_list
                meta_agent, updated_ma_list = merge_agents(self, collision, p['ma_list'])

                print('Sending newly merged meta_agent {} to A* '.format(meta_agent))

                # Update paths
                meta_agent_paths = ma_star(self.my_map,self.starts, self.goals,self.heuristics,list(meta_agent),p['constraints'])

                # if can be 
                if meta_agent_paths:
                    

                    # Update collisions, cost
                    updated_node = generate_child(p['constraints'],  meta_agent_paths, p['agent_collisions'], updated_ma_list) 


                    # print('agents {}, {} merged into agent {}'.format(collision['a1'], a2, meta_agent))

                    # Merge & restart
                    # if merge_restart():
                        # restart_search()
                    self.push_node(updated_node)    

                    continue # start of while loop

                
            assert len(child_nodes) <= 2
            print('bypass not found')
            for n in child_nodes:
                self.push_node(n)     
                    
        return None


    def print_results(self, node):
        print("\n Found a solution! \n")
        CPU_time = timer.time() - self.start_time
        print("CPU time (s):    {:.2f}".format(CPU_time))
        print("Sum of costs:    {}".format(get_sum_of_cost(node['paths'])))
        
        # file = "nodes-generated.csv"
        # result_file = open(file, "a", buffering=1)
        # result_file.write("{}\n".format(self.num_of_generated))

        print("Expanded nodes:  {}".format(self.num_of_expanded))
        print("Generated nodes: {}".format(self.num_of_generated))
<|MERGE_RESOLUTION|>--- conflicted
+++ resolved
@@ -1,799 +1,795 @@
-import time as timer
-import heapq
-import random
-# from single_agent_planner import compute_heuristics, a_star, get_location
-from multi_agent_planner import ma_star,get_sum_of_cost, compute_heuristics, get_location
-import math
-import math
-import copy
-
-import numpy
-
-'''
-# Developer's cNOTE regarding Python's mutable default arguments:
-#       The responsibiliy of preserving mutable values of passed arguments and 
-#       preventing retention of local mutable defaults by assigning immuatable default values (i.e. param=None) in parameters
-#       is the responsiblity of the function being called upon
-#       PEP 505 - None-aware operators: https://www.python.org/dev/peps/pep-0505/#syntax-and-semantics
-'''
-
-def detect_collision(path1, path2, pos=None):
-    ##############################
-    # Task 3.1: Return the first collision that occurs between two robot paths (or None if there is no collision)
-    #           There are two types of collisions: vertex collision and edge collision.
-    #           A vertex collision occurs if both robots occupy the same location at the same timestep
-    #           An edge collision occurs if the robots swap their location at the same timestep.
-    #           You should use "get_location(path, t)" to get the location of a robot at time t.
-    assert pos is None
-    if pos is None:
-        pos = []
-    t_range = max(len(path1),len(path2))
-    for t in range(t_range):
-        loc_c1 =get_location(path1,t)
-        loc_c2 = get_location(path2,t)
-        loc1 = get_location(path1,t+1)
-        loc2 = get_location(path2,t+1)
-        if loc1 == loc2:
-            pos.append(loc1)
-            return pos,t
-        if[loc_c1,loc1] ==[loc2,loc_c2]:
-            pos.append(loc2)
-            pos.append(loc_c2)
-            return pos,t
-        
-       
-    return None
-
-
-def detect_collisions(paths, ma_list, collisions=None):
-    ##############################
-    # Task 3.1: Return a list of first collisions between all robot pairs.
-    #           A collision can be represented as dictionary that contains the id of the two robots, the vertex or edge
-    #           causing the collision, and the timestep at which the collision occurred.
-    #           You should use your detect_collision function to find a collision between two robots.
-
-    if collisions is None:
-        collisions = []
-    for ai in range(len(paths)-1):
-        for aj in range(ai+1,len(paths)):
-            if detect_collision(paths[ai],paths[aj]) !=None:
-                position,t = detect_collision(paths[ai],paths[aj])
-
-                # # find meta-agent group for each agent
-                # ma_i = {ai}
-                # ma_j = {aj}
-                # find meta-agents of agents in collision 
-                # for ma in ma_list:
-                #     if ai in ma:
-                #         ma_i = ma
-                #     elif aj in ma:
-                #         ma_j = ma
-                assert isinstance(ma_list , list)
-                ma_i = get_ma_of_agent(ai, ma_list)
-                assert isinstance(ma_list , list)
-                ma_j = get_ma_of_agent(aj, ma_list)
-
-                # check if internal collision in the same meta-agent
-                if ma_i != ma_j:
-                    collisions.append({'a1':ai, 'ma1':ma_i,
-                                    'a2':aj, 'ma2':ma_j,
-                                    'loc':position,
-                                    'timestep':t+1})
-    return collisions
-
-def count_all_collisions_pair(path1, path2):
-    collisions = 0
-    t_range = max(len(path1),len(path2))
-    for t in range(t_range):
-        loc_c1 =get_location(path1,t)
-        loc_c2 = get_location(path2,t)
-        loc1 = get_location(path1,t+1)
-        loc2 = get_location(path2,t+1)
-        if loc1 == loc2 or [loc_c1,loc1] ==[loc2,loc_c2]:
-            collisions += 1
-    return collisions
-
-def count_all_collisions(paths):
-    collisions = 0
-    for i in range(len(paths)-1):
-        for j in range(i+1,len(paths)):
-            ij_collisions = count_all_collisions_pair(paths[i],paths[j])
-            collisions += ij_collisions
-
-    # print("number of collisions: ", collisions)
-    return collisions    
-  
-def standard_splitting(collision, constraints=None):
-    ##############################
-    # Task 3.2: Return a list of (two) constraints to resolve the given collision
-    #           Vertex collision: the first constraint prevents the first agent to be at the specified location at the
-    #                            specified timestep, and the second constraint prevents the second agent to be at the
-    #                            specified location at the specified timestep.
-    #           Edge collision: the first constraint prevents the first agent to traverse the specified edge at the
-    #                          specified timestep, and the second constraint prevents the second agent to traverse the
-    #                          specified edge at the specified timestep
-    if constraints is None:
-        constraints = []
-
-
-    if len(collision['loc'])==1:
-        constraints.append({'agent':collision['a1'],
-                            'meta_agent': collision['ma1'],
-                            'loc':collision['loc'],
-                            'timestep':collision['timestep'],
-                            'positive':False
-                            })
-        constraints.append({'agent':collision['a2'],
-                            'meta_agent': collision['ma2'],
-                            'loc':collision['loc'],
-                            'timestep':collision['timestep'],
-                            'positive':False
-                            })
-    else:
-        constraints.append({'agent':collision['a1'],
-                            'meta_agent': collision['ma1'],
-                            'loc':[collision['loc'][0],collision['loc'][1]],
-                            'timestep':collision['timestep'],
-                            'positive':False
-                            })
-        constraints.append({'agent':collision['a2'],
-                            'meta_agent': collision['ma'],
-                            'loc':[collision['loc'][1],collision['loc'][0]],
-                            'timestep':collision['timestep'],
-                            'positive':False
-                            })
-    return constraints
-
-    # pass
-
-
-def disjoint_splitting(collision, constraints=None):
-    ##############################
-    # Task 4.1: Return a list of (two) constraints to resolve the given collision
-    #           Vertex collision: the first constraint enforces one agent to be at the specified location at the
-    #                            specified timestep, and the second constraint prevents the same agent to be at the
-    #                            same location at the timestep.
-    #           Edge collision: the first constraint enforces one agent to traverse the specified edge at the
-    #                          specified timestep, and the second constraint prevents the same agent to traverse the
-    #                          specified edge at the specified timestep
-    #           Choose the agent randomly
-    if constraints is None:
-        constraints = []
-
-    a = random.choice([('a1','ma1'), ('a2','ma2')]) # chosen agent
-    agent = a[0]
-    meta_agent = a[1]
-
-    if len(collision['loc'])==1:
-        constraints.append({'agent':collision[agent],
-                            'meta_agent': collision[meta_agent],
-                            'loc':collision['loc'],
-                            'timestep':collision['timestep'],
-                            'positive':True
-                            })
-        constraints.append({'agent':collision[agent],
-                            'meta_agent': collision[meta_agent],
-                            'loc':collision['loc'],
-                            'timestep':collision['timestep'],
-                            'positive':False
-                            })
-    else:
-        if a[0] == collision['a1']:
-            constraints.append({'agent':collision[agent],
-                                'meta_agent': collision[meta_agent],
-                                'loc':[collision['loc'][0],collision['loc'][1]],
-                                'timestep':collision['timestep'],
-                                'positive':True
-                                })
-            constraints.append({'agent':collision[agent],
-                                'meta_agent': collision[meta_agent],
-                                'loc':[collision['loc'][0],collision['loc'][1]],
-                                'timestep':collision['timestep'],
-                                'positive':False
-                                })
-        else:
-            constraints.append({'agent':collision[agent],
-                                'meta_agent': collision[meta_agent],
-                                'loc':[collision['loc'][1],collision['loc'][0]],
-                                'timestep':collision['timestep'],
-                                'positive':True
-                                })
-            constraints.append({'agent':collision[agent],
-                                'meta_agent': collision[meta_agent],
-                                'loc':[collision['loc'][1],collision['loc'][0]],
-                                'timestep':collision['timestep'],
-                                'positive':False
-                                })
-    return constraints
-
-# get the meta-agent an agent is a part of
-# do NOT use for constraints, use key 'meta-agent' in constraint
-def get_ma_of_agent(agent, ma_list):
-
-    assert isinstance(ma_list , list)
-    for ma in ma_list:
-<<<<<<< HEAD
-        # print(ma, ma_list)
-=======
-        print('ma',ma)
->>>>>>> 70f962ac
-        if agent in ma:
-            # print(agent, ma)
-            return ma
-    raise BaseException('No meta-agent found for agent')
-                        
-
-# find meta-agents of the agents that violates constraint
-def meta_agents_violate_constraint(constraint, paths, ma_list, violating_ma=None):
-    assert constraint['positive'] is True
-    if violating_ma is None:
-        violating_ma = []
-
-    for i in range(len(paths)):
-        if i == constraint['agent']:
-            continue
-        curr = get_location(paths[i], constraint['timestep'])
-        prev = get_location(paths[i], constraint['timestep'] - 1)
-        if len(constraint['loc']) == 1:  # vertex constraint
-            if constraint['loc'][0] == curr:
-                ma_i = get_ma_of_agent(i, ma_list)
-                if ma_i not in violating_ma:
-                    violating_ma.append(ma_i)
-        else:  # edge constraint
-            if constraint['loc'][0] == prev or constraint['loc'][1] == curr \
-                    or constraint['loc'] == [curr, prev]:
-                ma_i = get_ma_of_agent(i, ma_list)
-                if ma_i not in violating_ma:
-                    violating_ma.append(ma_i)
-    return violating_ma
-
-
-def paths_violate_constraint(constraint, paths, rst=None):
-    assert constraint['positive'] is True
-    if rst is None:
-        rst = []
-
-    for i in range(len(paths)):
-        if i == constraint['agent']:
-            continue
-        curr = get_location(paths[i], constraint['timestep'])
-        prev = get_location(paths[i], constraint['timestep'] - 1)
-        if len(constraint['loc']) == 1:  # vertex constraint
-            if constraint['loc'][0] == curr:
-                rst.append(i)
-        else:  # edge constraint
-            if constraint['loc'][0] == prev or constraint['loc'][1] == curr \
-                    or constraint['loc'] == [curr, prev]:
-                rst.append(i)
-    return rst
-
-def combined_constraints(constraints, new_constraints, updated_constraints=None):
-    assert updated_constraints is None
-
-    if isinstance(new_constraints, list):
-        updated_constraints = copy.deepcopy(new_constraints)
-    else:
-        updated_constraints = [new_constraints]
-
-    # print('combining constraints:')
-    # print('const1: ', constraints)
-    # print('const2: ', updated_constraints)
-
-
-    for c in constraints:
-        if c not in updated_constraints:
-            updated_constraints.append(c)
-    print(new_constraints)
-
-    assert len(updated_constraints) <= len(constraints) + len(new_constraints)
-    return updated_constraints
-
-
-def bypass_found(curr_cost, new_cost, curr_collisions_num, new_collisions_num):
-    # return False
-    if curr_cost == new_cost \
-        and (new_collisions_num < curr_collisions_num):
-        return True
-    return False
-
-
-class CBSSolver(object):
-    """The high-level search of CBS."""
-
-    def __init__(self, my_map, starts, goals):
-        """my_map   - list of lists specifying obstacle positions
-        starts      - [(x1, y1), (x2, y2), ...] list of start locations
-        goals       - [(x1, y1), (x2, y2), ...] list of goal locations
-        """
-
-        self.my_map = my_map
-        self.starts = starts
-        self.goals = goals
-        self.num_of_agents = len(goals)
-        # self.discarded_agents = []
-        self.num_of_generated = 0
-        self.num_of_expanded = 0
-        self.CPU_time = 0
-
-        self.open_list = []
-
-        # compute heuristics for the low-level search
-        self.heuristics = []
-        for goal in self.goals:
-            self.heuristics.append(compute_heuristics(my_map, goal))
-
-    def push_node(self, node):
-        heapq.heappush(self.open_list, (node['cost'], len(node['ma_collisions']), self.num_of_generated, node))
-        print("> Generate node {}".format(self.num_of_generated))
-        self.num_of_generated += 1
-        
-
-    def pop_node(self):
-        _, _, id, node = heapq.heappop(self.open_list)
-        print("> Expand node {}".format(id))
-        self.num_of_expanded += 1
-        return node
-
-
-    def find_solution(self, disjoint):
-        """ Finds paths for all agents from their start locations to their goal locations
-
-        disjoint    - use disjoint splitting or not
-        """
-
-        self.start_time = timer.time()
-        
-        if disjoint:
-            splitter = disjoint_splitting
-        else:
-            splitter = standard_splitting
-        print("USING: ", splitter)
-
-        # Generate the root node
-        # constraints   - list of constraints
-        # paths         - list of paths, one for each agent
-        #               [[(x11, y11), (x12, y12), ...], [(x21, y21), (x22, y22), ...], ...]
-        # collisions     - list of collisions in paths
-        root = {
-            'cost':0,
-            'constraints': [],
-            'paths': [],
-            'ma_collisions': [],
-            'agent_collisions': None, # matrix of collisions in history between pairs of (meta-)agents
-            'ma_list': [] # [{a1,a2}, ... ]
-        }       
-        
-        for i in range(self.num_of_agents):  # Find initial path for each agent
-            path = ma_star(self.my_map, self.starts, self.goals, self.heuristics,
-                          [i], root['constraints'])
-            if path is None:
-                raise BaseException('No solutions')
-            root['ma_list'].append({i})
-            root['paths'].extend(path)
-
-
-
-        root['cost'] = get_sum_of_cost(root['paths'])
-        root['ma_collisions'] = detect_collisions(root['paths'], root['ma_list'])
-        root['agent_collisions'] = numpy.zeros((self.num_of_agents, self.num_of_agents))
-        self.push_node(root)
-
-
-        ##############################
-        # Task 3.3: High-Level Search
-        #           Repeat the following as long as the open list is not empty:
-        #             1. Get the next node from the open list (you can use self.pop_node()
-        #             2. If this node has no collision, return solution
-        #             3. Otherwise, choose the first collision and convert to ap['ma_collisions'].index(chosen_collision)list of constraints (using your
-        #                standard_splitting function). Add a new child node to your open list for each constraint
-        #           Ensure to create a copy of any objects that your child nodes might inherit
-
-
-        # algorithm for detecting cardinality
-        # as 'non-cardinal' or 'semi-cardinal' or 'cardinal'
-        # using standard splitting
-        def detect_cardinal_conflict(self, p, collision):
-            cardinality = 'non-cardinal'
-
-            # temporary constraints (standard splitting) for detecting cardinal collision purposes
-            temp_constraints = standard_splitting(collision) 
-
-
-            # for c in p['constraints']:
-            #     if c not in temp_constraints:
-            #         temp_constraints.append(c)
-
-                        
-            assert len(temp_constraints) > len(p['constraints']) # do not change original
-
-            ma1 = collision['ma1'] #agent a1
-
-            print('Sending ma1 in collision {} to A* '.format(ma1))
-
-            assert temp_constraints[0]['meta_agent'] == ma1
-            path1_constraints = combined_constraints(p['constraints'], temp_constraints[0])
-            alt_paths1 = ma_star(self.my_map,self.starts, self.goals,self.heuristics,list(ma1),path1_constraints)
-
-            # get current paths of meta-agent
-            curr_paths = []
-            for a1 in ma1:
-                curr_paths.append(p['paths'][a1])
-                
-
-            print(curr_paths)
-            print(alt_paths1)
-
-            # get costs for the meta agent
-            curr_cost = get_sum_of_cost(curr_paths)
-            
-            alt_cost = 0 # write inline if later
-            if alt_paths1:
-                alt_cost = get_sum_of_cost(alt_paths1)
-
-            print('\t oldcost:{} newcost:{}'.format(curr_cost, alt_cost))
-
-            if not alt_paths1 or alt_cost > curr_cost:
-                cardinality = 'semi-cardinal'
-                
-                print('alt_path1 takes longer or is empty. at least semi-cardinal.')
-                
-                
-            ma2 = collision['ma2'] #agent a2
-
-
-            print('Sending ma2 in collision {} to A* '.format(ma2))
-
-            assert temp_constraints[1]['meta_agent'] == ma2
-            path2_constraints = combined_constraints(p['constraints'], temp_constraints[1])
-            alt_paths2 = ma_star(self.my_map,self.starts, self.goals,self.heuristics,list(ma2),path2_constraints)
-
-            
-
-
-            # for i in range(len(ma2)):
-            #     if len(alt_path1[i])> len(p['paths'][ma2[i]]):
-            #         bigger =True
-            # if not alt_path2 or bigger:
-            curr_paths = []
-            for a2 in ma2:
-                curr_paths.append(p['paths'][a2])
-                
-            print(curr_paths)
-            print(alt_paths2)
-
-
-            # get costs for the meta agent
-            curr_cost = get_sum_of_cost(curr_paths)
-            
-            alt_cost = 0 # write inline if later
-            if alt_paths2:
-                alt_cost = get_sum_of_cost(alt_paths2)
-
-            print('\t oldcost:{} newcost:{}'.format(curr_cost, alt_cost))
-
-            if not alt_paths2 or alt_cost > curr_cost:
-                # cardinality = 'semi-cardinal'
-                if cardinality == 'semi-cardinal':
-                    cardinality = 'cardinal'
-                    
-                    print('identified cardinal conflict')
-
-                else:
-                    cardinality = 'semi-cardinal'
-                    
-                    print('alt_path2 takes longer or is empty. semi-cardinal.')   
-            print('cardinality: ', cardinality)
-                
-            return cardinality        
-
-
-        def should_merge(collision, p, N=0):
-            # aSH
-            CM = 0
-            ma1 = collision['ma1']
-            ma2 = collision['ma2']
-            
-            # check it is same meta-agent
-
-            for ai in ma1:
-                for aj in ma2:
-                    if ai > aj:
-                        ai, aj = aj, ai
-                    CM += p['agent_collisions'][ai][aj]
-            if CM > N:
-                print('> Merge meta-agents {}, {} into one meta-agent'.format(ma1, ma2))
-                return True
-            return False
-
-            
-        def generate_child(constraints, paths, agent_collisions, ma_list):
-
-            assert isinstance(ma_list , list)
-
-            collisions = detect_collisions(paths, ma_list)
-            cost = get_sum_of_cost(paths)
-            child_node = {
-                'cost':cost,
-                'constraints': copy.deepcopy(constraints),
-                'paths': copy.deepcopy(paths), # {0: {'path':[..path...]}, ... , n: {'path':[..path...]} # not sure if other keys are needed
-                'ma_collisions': collisions,
-                'agent_collisions':copy.deepcopy(agent_collisions), # matrix of collisions in history between pairs of simple agents
-                'ma_list': copy.deepcopy(ma_list) # [{a1,a2}, ... ]
-            }
-            return child_node
-
-        # returns new merged agents (the meta-agent), and updated list of ma_list
-        def merge_agents(self, collision, ma_list):
-
-            # constraints = standard_splitting(collision)
-            
-            # collision simple agents and their meta-agent group
-            a1 = collision['a1']
-            a2 = collision['a2']
-            ma1 = collision['ma1']
-            ma2 = collision['ma2']
-
-
-            # group1 = {a1}
-            # group2 = {a2}
-
-            # new_constraints = copy.deepcopy(p['constraints'])
-
-
-            ###### REPLACE ###########
-            # # check if agents in collision are already part of a meta-agent solution found
-            # for ma in p['ma_list']:
-            #     if a1 in ma:
-            #         group1 = ma
-            #         # we will merge two groups so we do not want to detect this old meta-agent in the future again, same as group2
-            #         p['ma_list'].remove(ma)
-            #     elif a2 in ma:
-            #         group2 = ma
-            #         p['ma_list'].remove(ma)
-
-            meta_agent = set.union(ma1, ma2)
-
-            print('new merged meta_agent ', meta_agent)
-
-            # # remove existing internal constraints
-            # for i, constraint in enumerate(new_constraints):
-            #     if ma1 == constraint['meta_agent'] and ma2 == constraint['meta_agent']:
-            #         new_constraints.remove 
-
-            # replace old meta-agents with merged meta-agent
-            for constraint in new_constraints:
-                if ma1 == constraint['meta_agent'] or ma2 == constraint['meta_agent']:
-                    constraint['meta_agent'] = meta_agent
-                print('updated meta-constraint: ', constraint)
-
-            assert meta_agent not in ma_list
-
-            ma_list.remove(ma1)
-            ma_list.remove(ma2)
-            ma_list.append(meta_agent)
-
-            return meta_agent, ma_list
-
-        # ATTENTION: THE CBS LOOOOOOOOOOOOP ============@#￥#%#@￥@#%##@￥======  STARTS ---#￥%------   HERE  ---- @
-        # normal CBS with disjoint and standard splitting
-        while len(self.open_list) > 0:
-            if self.num_of_generated > 50000:
-                print('reached maximum number of nodes. Returning...')
-                return None 
-            print('\n')  
-            p = self.pop_node()
-            if p['ma_collisions'] == []:
-                self.print_results(p)
-                for pa in p['paths']:
-                    print('asfasdfasdf       ',pa)
-                return p['paths'], self.num_of_generated, self.num_of_expanded # number of nodes generated/expanded for comparing implementations
-
-
-            print('Node expanded. Collisions: ', p['ma_collisions'])
-
-            print('\n> Find Collision Type')
-
-            # USING STANDARD SPLITTING
-            # select a cardinal conflict;
-            # if none, select a semi-cardinal conflict
-            # if none, select a random conflict
-            chosen_collision = None
-            new_constraints = None
-            collision_type = None
-            for collision in p['ma_collisions']:
-                collision_type = detect_cardinal_conflict(self, p, collision)
-                if collision_type == 'cardinal' and new_constraints is None:    
-                    print('Detected cardinal collision. Chose it.')
-                    print(collision)
-
-                    chosen_collision = collision
-                    # collision_type = 'cardinal'
-                    break
-
-            else: # no cardinal collisions found
-                for collision in p['ma_collisions']:
-                    collision_type = detect_cardinal_conflict(self, p, collision)
-                    if collision_type == 'semi-cardinal':    
-                        
-                        print('Detected semi-cardinal collision. Chose it.')
-                        print(collision)
-                        chosen_collision = collision
-                        # collision_type = 'semi-cardinal'
-                        break
-
-                else: # no semi-cardinal collision found
-                    chosen_collision = p['ma_collisions'][0] 
-                    assert chosen_collision is not None
-                    collision_type = 'non-cardinal'
-                    print('No cardinal or semi-cardinal conflict. Randomly choosing...')
-
-
-            # keep track of collisions in history (aSh)
-            chosen_a1 = chosen_collision['a1']
-            chosen_a2 = chosen_collision['a2']
-            if chosen_a1 > chosen_a2:
-                # swap to only fill half of the matrix
-                chosen_a1, chosen_a2 = chosen_a2, chosen_a1
-            p['agent_collisions'][chosen_a1][chosen_a2] += 1
-
-
-            # implementing bypassing conflicts
-            # if collision_type != 'cardinal' and find_bypass(self,p, chosen_collision, collision_type):
-            #         continue
-
-
-            new_constraints = splitter(chosen_collision)
-
-        
-            print('NEW CONSTS:')
-            print(new_constraints)
-
-            # child_nodes = None
-            child_nodes = []
-            assert child_nodes == []
-            bypass_successful = False
-            for constraint in new_constraints:
-                # q = {'cost':0,
-                #     'constraints': [constraint],
-                #     'paths':[],
-                #     'ma_collisions':[],
-                #     'discarded_agents': []
-                # }
-                # for c in p['constraints']:
-                #     if c not in q['constraints']:
-                #         q['constraints'].append(c)
-                # for pa in p['paths']:
-                #     q['paths'].append(pa)
-                
-                # for da in p['discarded_agents']:
-                #     q['discarded_agents'].append(da)
-                
-                updated_constraints = combined_constraints(p['constraints'], constraint)
-                q = generate_child(updated_constraints, p['paths'], p['agent_collisions'], p['ma_list'])
-
-
-                assert isinstance(p['ma_list'] , list)
-                assert isinstance(q['ma_list'] , list)
-
-                ma = constraint['meta_agent']
-
-                print('Sending meta_agent {} of constrained agent {} to A* '.format(ma, constraint['agent']))
-                path = ma_star(self.my_map,self.starts, self.goals,self.heuristics,list(ma),q['constraints']) 
-
-                # print('paaaaaaaaaaaath         ',path,'                 ',ai)
-                if path is not None:
-                    for agent in ma:
-                        q['paths'][agent]= path
-                    # task 4
-                    # continue_flag = False
-                    if constraint['positive']:
-                        # vol = paths_violate_constraint(constraint,q['paths'])
-                        violating_ma_list = meta_agents_violate_constraint(constraint, q['paths'], q['ma_list'])
-                        for v_ma in violating_ma_list:
-                            # if type(v_ma) == int:
-                            #     v_ma = {v_ma}
-                            
-                            print('Sending meta-agent violating constraint {} to A* '.format(v_ma))
-                            v_ma_list = list(v_ma) # should use same list for all uses
-                            path_v_ma = ma_star(self.my_map,self.starts,self.goals,self.heuristics,v_ma_list,q['constraints'])
-                            
-                            # replace paths of meta-agent with new paths found
-                            if path_v_ma is not None:
-                                for i, agent in enumerate(v_ma_list):
-
-                                    assert path_v_ma[i] is not None
-
-                                    q['paths'][agent] = path_v_ma[i]
-                            else:
-                                continue # move on the next constraint
-                                   
-
-                            # for i in range(len(v_ma)):
-                            #     if path_v_ma[i] is None:
-                            #         continue_flag = True
-                            #         break
-                            # else: 
-                            #     for i in range(len(v_ma)): 
-                            #         q['paths'][list(v_ma)[i]] = path_v_ma[i]
-                                # print('asdfasfasdf        ',q['paths'])
-                        # if continue_flag:
-                        #     continue
-                    
-                    q['ma_collisions'] = detect_collisions(q['paths'],q['ma_list'])
-                    q['cost'] = get_sum_of_cost(q['paths'])
-
-                    # CHECK BYPASS HERE.......
-                    #     if q['cost'] == p['cost'] \
-                    #         and (len(q['ma_collisions']) < len(p['ma_collisions'])):
-
-                    # if bypass is found, push only the current child and exit loop
-
-
-                    # assert that bypass is not possible if cardinal
-                    if collision_type == 'cardinal':
-                        assert bypass_found(p['cost'], q['cost'], len(p['ma_collisions']), len(q['ma_collisions'])) == False
-
-                    # conflict should be resolved due to new constraints; compare costs and total number of collisions
-                    if collision_type != 'cardinal' \
-                            and bypass_found(p['cost'], q['cost'], len(p['ma_collisions']), len(q['ma_collisions'])):
-                        print('> Take Bypass')
-                        self.push_node(q)
-                        
-                        bypass_successful = True
-                        break # break out of constraint loop
-                    assert not bypass_successful
-                    child_nodes.append(copy.deepcopy(q))
-            if bypass_successful:
-                continue # start of while loop
-
-            assert not bypass_successful
-
-            # MA-CBS
-            if should_merge(collision,p):
-                print('> Merge meta-agents into a new')
-                # returns meta_agent, ma_list
-                meta_agent, updated_ma_list = merge_agents(self, collision, p['ma_list'])
-
-                print('Sending newly merged meta_agent {} to A* '.format(meta_agent))
-
-                # Update paths
-                meta_agent_paths = ma_star(self.my_map,self.starts, self.goals,self.heuristics,list(meta_agent),p['constraints'])
-
-                # if can be 
-                if meta_agent_paths:
-                    
-
-                    # Update collisions, cost
-                    updated_node = generate_child(p['constraints'],  meta_agent_paths, p['agent_collisions'], updated_ma_list) 
-
-
-                    # print('agents {}, {} merged into agent {}'.format(collision['a1'], a2, meta_agent))
-
-                    # Merge & restart
-                    # if merge_restart():
-                        # restart_search()
-                    self.push_node(updated_node)    
-
-                    continue # start of while loop
-
-                
-            assert len(child_nodes) <= 2
-            print('bypass not found')
-            for n in child_nodes:
-                self.push_node(n)     
-                    
-        return None
-
-
-    def print_results(self, node):
-        print("\n Found a solution! \n")
-        CPU_time = timer.time() - self.start_time
-        print("CPU time (s):    {:.2f}".format(CPU_time))
-        print("Sum of costs:    {}".format(get_sum_of_cost(node['paths'])))
-        
-        # file = "nodes-generated.csv"
-        # result_file = open(file, "a", buffering=1)
-        # result_file.write("{}\n".format(self.num_of_generated))
-
-        print("Expanded nodes:  {}".format(self.num_of_expanded))
-        print("Generated nodes: {}".format(self.num_of_generated))
+import time as timer
+import heapq
+import random
+# from single_agent_planner import compute_heuristics, a_star, get_location
+from multi_agent_planner import ma_star,get_sum_of_cost, compute_heuristics, get_location
+import math
+import math
+import copy
+
+import numpy
+
+'''
+# Developer's cNOTE regarding Python's mutable default arguments:
+#       The responsibiliy of preserving mutable values of passed arguments and 
+#       preventing retention of local mutable defaults by assigning immuatable default values (i.e. param=None) in parameters
+#       is the responsiblity of the function being called upon
+#       PEP 505 - None-aware operators: https://www.python.org/dev/peps/pep-0505/#syntax-and-semantics
+'''
+
+def detect_collision(path1, path2, pos=None):
+    ##############################
+    # Task 3.1: Return the first collision that occurs between two robot paths (or None if there is no collision)
+    #           There are two types of collisions: vertex collision and edge collision.
+    #           A vertex collision occurs if both robots occupy the same location at the same timestep
+    #           An edge collision occurs if the robots swap their location at the same timestep.
+    #           You should use "get_location(path, t)" to get the location of a robot at time t.
+    assert pos is None
+    if pos is None:
+        pos = []
+    t_range = max(len(path1),len(path2))
+    for t in range(t_range):
+        loc_c1 =get_location(path1,t)
+        loc_c2 = get_location(path2,t)
+        loc1 = get_location(path1,t+1)
+        loc2 = get_location(path2,t+1)
+        if loc1 == loc2:
+            pos.append(loc1)
+            return pos,t
+        if[loc_c1,loc1] ==[loc2,loc_c2]:
+            pos.append(loc2)
+            pos.append(loc_c2)
+            return pos,t
+        
+       
+    return None
+
+
+def detect_collisions(paths, ma_list, collisions=None):
+    ##############################
+    # Task 3.1: Return a list of first collisions between all robot pairs.
+    #           A collision can be represented as dictionary that contains the id of the two robots, the vertex or edge
+    #           causing the collision, and the timestep at which the collision occurred.
+    #           You should use your detect_collision function to find a collision between two robots.
+
+    if collisions is None:
+        collisions = []
+    for ai in range(len(paths)-1):
+        for aj in range(ai+1,len(paths)):
+            if detect_collision(paths[ai],paths[aj]) !=None:
+                position,t = detect_collision(paths[ai],paths[aj])
+
+                # # find meta-agent group for each agent
+                # ma_i = {ai}
+                # ma_j = {aj}
+                # find meta-agents of agents in collision 
+                # for ma in ma_list:
+                #     if ai in ma:
+                #         ma_i = ma
+                #     elif aj in ma:
+                #         ma_j = ma
+                assert isinstance(ma_list , list)
+                ma_i = get_ma_of_agent(ai, ma_list)
+                assert isinstance(ma_list , list)
+                ma_j = get_ma_of_agent(aj, ma_list)
+
+                # check if internal collision in the same meta-agent
+                if ma_i != ma_j:
+                    collisions.append({'a1':ai, 'ma1':ma_i,
+                                    'a2':aj, 'ma2':ma_j,
+                                    'loc':position,
+                                    'timestep':t+1})
+    return collisions
+
+def count_all_collisions_pair(path1, path2):
+    collisions = 0
+    t_range = max(len(path1),len(path2))
+    for t in range(t_range):
+        loc_c1 =get_location(path1,t)
+        loc_c2 = get_location(path2,t)
+        loc1 = get_location(path1,t+1)
+        loc2 = get_location(path2,t+1)
+        if loc1 == loc2 or [loc_c1,loc1] ==[loc2,loc_c2]:
+            collisions += 1
+    return collisions
+
+def count_all_collisions(paths):
+    collisions = 0
+    for i in range(len(paths)-1):
+        for j in range(i+1,len(paths)):
+            ij_collisions = count_all_collisions_pair(paths[i],paths[j])
+            collisions += ij_collisions
+
+    # print("number of collisions: ", collisions)
+    return collisions    
+  
+def standard_splitting(collision, constraints=None):
+    ##############################
+    # Task 3.2: Return a list of (two) constraints to resolve the given collision
+    #           Vertex collision: the first constraint prevents the first agent to be at the specified location at the
+    #                            specified timestep, and the second constraint prevents the second agent to be at the
+    #                            specified location at the specified timestep.
+    #           Edge collision: the first constraint prevents the first agent to traverse the specified edge at the
+    #                          specified timestep, and the second constraint prevents the second agent to traverse the
+    #                          specified edge at the specified timestep
+    if constraints is None:
+        constraints = []
+
+
+    if len(collision['loc'])==1:
+        constraints.append({'agent':collision['a1'],
+                            'meta_agent': collision['ma1'],
+                            'loc':collision['loc'],
+                            'timestep':collision['timestep'],
+                            'positive':False
+                            })
+        constraints.append({'agent':collision['a2'],
+                            'meta_agent': collision['ma2'],
+                            'loc':collision['loc'],
+                            'timestep':collision['timestep'],
+                            'positive':False
+                            })
+    else:
+        constraints.append({'agent':collision['a1'],
+                            'meta_agent': collision['ma1'],
+                            'loc':[collision['loc'][0],collision['loc'][1]],
+                            'timestep':collision['timestep'],
+                            'positive':False
+                            })
+        constraints.append({'agent':collision['a2'],
+                            'meta_agent': collision['ma'],
+                            'loc':[collision['loc'][1],collision['loc'][0]],
+                            'timestep':collision['timestep'],
+                            'positive':False
+                            })
+    return constraints
+
+    # pass
+
+
+def disjoint_splitting(collision, constraints=None):
+    ##############################
+    # Task 4.1: Return a list of (two) constraints to resolve the given collision
+    #           Vertex collision: the first constraint enforces one agent to be at the specified location at the
+    #                            specified timestep, and the second constraint prevents the same agent to be at the
+    #                            same location at the timestep.
+    #           Edge collision: the first constraint enforces one agent to traverse the specified edge at the
+    #                          specified timestep, and the second constraint prevents the same agent to traverse the
+    #                          specified edge at the specified timestep
+    #           Choose the agent randomly
+    if constraints is None:
+        constraints = []
+
+    a = random.choice([('a1','ma1'), ('a2','ma2')]) # chosen agent
+    agent = a[0]
+    meta_agent = a[1]
+
+    if len(collision['loc'])==1:
+        constraints.append({'agent':collision[agent],
+                            'meta_agent': collision[meta_agent],
+                            'loc':collision['loc'],
+                            'timestep':collision['timestep'],
+                            'positive':True
+                            })
+        constraints.append({'agent':collision[agent],
+                            'meta_agent': collision[meta_agent],
+                            'loc':collision['loc'],
+                            'timestep':collision['timestep'],
+                            'positive':False
+                            })
+    else:
+        if a[0] == collision['a1']:
+            constraints.append({'agent':collision[agent],
+                                'meta_agent': collision[meta_agent],
+                                'loc':[collision['loc'][0],collision['loc'][1]],
+                                'timestep':collision['timestep'],
+                                'positive':True
+                                })
+            constraints.append({'agent':collision[agent],
+                                'meta_agent': collision[meta_agent],
+                                'loc':[collision['loc'][0],collision['loc'][1]],
+                                'timestep':collision['timestep'],
+                                'positive':False
+                                })
+        else:
+            constraints.append({'agent':collision[agent],
+                                'meta_agent': collision[meta_agent],
+                                'loc':[collision['loc'][1],collision['loc'][0]],
+                                'timestep':collision['timestep'],
+                                'positive':True
+                                })
+            constraints.append({'agent':collision[agent],
+                                'meta_agent': collision[meta_agent],
+                                'loc':[collision['loc'][1],collision['loc'][0]],
+                                'timestep':collision['timestep'],
+                                'positive':False
+                                })
+    return constraints
+
+# get the meta-agent an agent is a part of
+# do NOT use for constraints, use key 'meta-agent' in constraint
+def get_ma_of_agent(agent, ma_list):
+
+    assert isinstance(ma_list , list)
+    for ma in ma_list:
+        # print(ma, ma_list)
+        if agent in ma:
+            # print(agent, ma)
+            return ma
+    raise BaseException('No meta-agent found for agent')
+                        
+
+# find meta-agents of the agents that violates constraint
+def meta_agents_violate_constraint(constraint, paths, ma_list, violating_ma=None):
+    assert constraint['positive'] is True
+    if violating_ma is None:
+        violating_ma = []
+
+    for i in range(len(paths)):
+        if i == constraint['agent']:
+            continue
+        curr = get_location(paths[i], constraint['timestep'])
+        prev = get_location(paths[i], constraint['timestep'] - 1)
+        if len(constraint['loc']) == 1:  # vertex constraint
+            if constraint['loc'][0] == curr:
+                ma_i = get_ma_of_agent(i, ma_list)
+                if ma_i not in violating_ma:
+                    violating_ma.append(ma_i)
+        else:  # edge constraint
+            if constraint['loc'][0] == prev or constraint['loc'][1] == curr \
+                    or constraint['loc'] == [curr, prev]:
+                ma_i = get_ma_of_agent(i, ma_list)
+                if ma_i not in violating_ma:
+                    violating_ma.append(ma_i)
+    return violating_ma
+
+
+def paths_violate_constraint(constraint, paths, rst=None):
+    assert constraint['positive'] is True
+    if rst is None:
+        rst = []
+
+    for i in range(len(paths)):
+        if i == constraint['agent']:
+            continue
+        curr = get_location(paths[i], constraint['timestep'])
+        prev = get_location(paths[i], constraint['timestep'] - 1)
+        if len(constraint['loc']) == 1:  # vertex constraint
+            if constraint['loc'][0] == curr:
+                rst.append(i)
+        else:  # edge constraint
+            if constraint['loc'][0] == prev or constraint['loc'][1] == curr \
+                    or constraint['loc'] == [curr, prev]:
+                rst.append(i)
+    return rst
+
+def combined_constraints(constraints, new_constraints, updated_constraints=None):
+    assert updated_constraints is None
+
+    if isinstance(new_constraints, list):
+        updated_constraints = copy.deepcopy(new_constraints)
+    else:
+        updated_constraints = [new_constraints]
+
+    # print('combining constraints:')
+    # print('const1: ', constraints)
+    # print('const2: ', updated_constraints)
+
+
+    for c in constraints:
+        if c not in updated_constraints:
+            updated_constraints.append(c)
+    print(new_constraints)
+
+    assert len(updated_constraints) <= len(constraints) + len(new_constraints)
+    return updated_constraints
+
+
+def bypass_found(curr_cost, new_cost, curr_collisions_num, new_collisions_num):
+    # return False
+    if curr_cost == new_cost \
+        and (new_collisions_num < curr_collisions_num):
+        return True
+    return False
+
+
+class CBSSolver(object):
+    """The high-level search of CBS."""
+
+    def __init__(self, my_map, starts, goals):
+        """my_map   - list of lists specifying obstacle positions
+        starts      - [(x1, y1), (x2, y2), ...] list of start locations
+        goals       - [(x1, y1), (x2, y2), ...] list of goal locations
+        """
+
+        self.my_map = my_map
+        self.starts = starts
+        self.goals = goals
+        self.num_of_agents = len(goals)
+        # self.discarded_agents = []
+        self.num_of_generated = 0
+        self.num_of_expanded = 0
+        self.CPU_time = 0
+
+        self.open_list = []
+
+        # compute heuristics for the low-level search
+        self.heuristics = []
+        for goal in self.goals:
+            self.heuristics.append(compute_heuristics(my_map, goal))
+
+    def push_node(self, node):
+        heapq.heappush(self.open_list, (node['cost'], len(node['ma_collisions']), self.num_of_generated, node))
+        print("> Generate node {}".format(self.num_of_generated))
+        self.num_of_generated += 1
+        
+
+    def pop_node(self):
+        _, _, id, node = heapq.heappop(self.open_list)
+        print("> Expand node {}".format(id))
+        self.num_of_expanded += 1
+        return node
+
+
+    def find_solution(self, disjoint):
+        """ Finds paths for all agents from their start locations to their goal locations
+
+        disjoint    - use disjoint splitting or not
+        """
+
+        self.start_time = timer.time()
+        
+        if disjoint:
+            splitter = disjoint_splitting
+        else:
+            splitter = standard_splitting
+        print("USING: ", splitter)
+
+        # Generate the root node
+        # constraints   - list of constraints
+        # paths         - list of paths, one for each agent
+        #               [[(x11, y11), (x12, y12), ...], [(x21, y21), (x22, y22), ...], ...]
+        # collisions     - list of collisions in paths
+        root = {
+            'cost':0,
+            'constraints': [],
+            'paths': [],
+            'ma_collisions': [],
+            'agent_collisions': None, # matrix of collisions in history between pairs of (meta-)agents
+            'ma_list': [] # [{a1,a2}, ... ]
+        }       
+        
+        for i in range(self.num_of_agents):  # Find initial path for each agent
+            path = ma_star(self.my_map, self.starts, self.goals, self.heuristics,
+                          [i], root['constraints'])
+            if path is None:
+                raise BaseException('No solutions')
+            root['ma_list'].append({i})
+            root['paths'].extend(path)
+
+
+
+        root['cost'] = get_sum_of_cost(root['paths'])
+        root['ma_collisions'] = detect_collisions(root['paths'], root['ma_list'])
+        root['agent_collisions'] = numpy.zeros((self.num_of_agents, self.num_of_agents))
+        self.push_node(root)
+
+
+        ##############################
+        # Task 3.3: High-Level Search
+        #           Repeat the following as long as the open list is not empty:
+        #             1. Get the next node from the open list (you can use self.pop_node()
+        #             2. If this node has no collision, return solution
+        #             3. Otherwise, choose the first collision and convert to ap['ma_collisions'].index(chosen_collision)list of constraints (using your
+        #                standard_splitting function). Add a new child node to your open list for each constraint
+        #           Ensure to create a copy of any objects that your child nodes might inherit
+
+
+        # algorithm for detecting cardinality
+        # as 'non-cardinal' or 'semi-cardinal' or 'cardinal'
+        # using standard splitting
+        def detect_cardinal_conflict(self, p, collision):
+            cardinality = 'non-cardinal'
+
+            # temporary constraints (standard splitting) for detecting cardinal collision purposes
+            temp_constraints = standard_splitting(collision) 
+
+
+            # for c in p['constraints']:
+            #     if c not in temp_constraints:
+            #         temp_constraints.append(c)
+
+                        
+            assert len(temp_constraints) > len(p['constraints']) # do not change original
+
+            ma1 = collision['ma1'] #agent a1
+
+            print('Sending ma1 in collision {} to A* '.format(ma1))
+
+            assert temp_constraints[0]['meta_agent'] == ma1
+            path1_constraints = combined_constraints(p['constraints'], temp_constraints[0])
+            alt_paths1 = ma_star(self.my_map,self.starts, self.goals,self.heuristics,list(ma1),path1_constraints)
+
+            # get current paths of meta-agent
+            curr_paths = []
+            for a1 in ma1:
+                curr_paths.append(p['paths'][a1])
+                
+
+            print(curr_paths)
+            print(alt_paths1)
+
+            # get costs for the meta agent
+            curr_cost = get_sum_of_cost(curr_paths)
+            
+            alt_cost = 0 # write inline if later
+            if alt_paths1:
+                alt_cost = get_sum_of_cost(alt_paths1)
+
+            print('\t oldcost:{} newcost:{}'.format(curr_cost, alt_cost))
+
+            if not alt_paths1 or alt_cost > curr_cost:
+                cardinality = 'semi-cardinal'
+                
+                print('alt_path1 takes longer or is empty. at least semi-cardinal.')
+                
+                
+            ma2 = collision['ma2'] #agent a2
+
+
+            print('Sending ma2 in collision {} to A* '.format(ma2))
+
+            assert temp_constraints[1]['meta_agent'] == ma2
+            path2_constraints = combined_constraints(p['constraints'], temp_constraints[1])
+            alt_paths2 = ma_star(self.my_map,self.starts, self.goals,self.heuristics,list(ma2),path2_constraints)
+
+            
+
+
+            # for i in range(len(ma2)):
+            #     if len(alt_path1[i])> len(p['paths'][ma2[i]]):
+            #         bigger =True
+            # if not alt_path2 or bigger:
+            curr_paths = []
+            for a2 in ma2:
+                curr_paths.append(p['paths'][a2])
+                
+            print(curr_paths)
+            print(alt_paths2)
+
+
+            # get costs for the meta agent
+            curr_cost = get_sum_of_cost(curr_paths)
+            
+            alt_cost = 0 # write inline if later
+            if alt_paths2:
+                alt_cost = get_sum_of_cost(alt_paths2)
+
+            print('\t oldcost:{} newcost:{}'.format(curr_cost, alt_cost))
+
+            if not alt_paths2 or alt_cost > curr_cost:
+                # cardinality = 'semi-cardinal'
+                if cardinality == 'semi-cardinal':
+                    cardinality = 'cardinal'
+                    
+                    print('identified cardinal conflict')
+
+                else:
+                    cardinality = 'semi-cardinal'
+                    
+                    print('alt_path2 takes longer or is empty. semi-cardinal.')   
+            print('cardinality: ', cardinality)
+                
+            return cardinality        
+
+
+        def should_merge(collision, p, N=0):
+            # aSH
+            CM = 0
+            ma1 = collision['ma1']
+            ma2 = collision['ma2']
+            
+            # check it is same meta-agent
+
+            for ai in ma1:
+                for aj in ma2:
+                    if ai > aj:
+                        ai, aj = aj, ai
+                    CM += p['agent_collisions'][ai][aj]
+            if CM > N:
+                print('> Merge meta-agents {}, {} into one meta-agent'.format(ma1, ma2))
+                return True
+            return False
+
+            
+        def generate_child(constraints, paths, agent_collisions, ma_list):
+
+            assert isinstance(ma_list , list)
+
+            collisions = detect_collisions(paths, ma_list)
+            cost = get_sum_of_cost(paths)
+            child_node = {
+                'cost':cost,
+                'constraints': copy.deepcopy(constraints),
+                'paths': copy.deepcopy(paths), # {0: {'path':[..path...]}, ... , n: {'path':[..path...]} # not sure if other keys are needed
+                'ma_collisions': collisions,
+                'agent_collisions':copy.deepcopy(agent_collisions), # matrix of collisions in history between pairs of simple agents
+                'ma_list': copy.deepcopy(ma_list) # [{a1,a2}, ... ]
+            }
+            return child_node
+
+        # returns new merged agents (the meta-agent), and updated list of ma_list
+        def merge_agents(self, collision, ma_list):
+
+            # constraints = standard_splitting(collision)
+            
+            # collision simple agents and their meta-agent group
+            a1 = collision['a1']
+            a2 = collision['a2']
+            ma1 = collision['ma1']
+            ma2 = collision['ma2']
+
+
+            # group1 = {a1}
+            # group2 = {a2}
+
+            # new_constraints = copy.deepcopy(p['constraints'])
+
+
+            ###### REPLACE ###########
+            # # check if agents in collision are already part of a meta-agent solution found
+            # for ma in p['ma_list']:
+            #     if a1 in ma:
+            #         group1 = ma
+            #         # we will merge two groups so we do not want to detect this old meta-agent in the future again, same as group2
+            #         p['ma_list'].remove(ma)
+            #     elif a2 in ma:
+            #         group2 = ma
+            #         p['ma_list'].remove(ma)
+
+            meta_agent = set.union(ma1, ma2)
+
+            print('new merged meta_agent ', meta_agent)
+
+            # # remove existing internal constraints
+            # for i, constraint in enumerate(new_constraints):
+            #     if ma1 == constraint['meta_agent'] and ma2 == constraint['meta_agent']:
+            #         new_constraints.remove 
+
+            # replace old meta-agents with merged meta-agent
+            for constraint in new_constraints:
+                if ma1 == constraint['meta_agent'] or ma2 == constraint['meta_agent']:
+                    constraint['meta_agent'] = meta_agent
+                print('updated meta-constraint: ', constraint)
+
+            assert meta_agent not in ma_list
+
+            ma_list.remove(ma1)
+            ma_list.remove(ma2)
+            ma_list.append(meta_agent)
+
+            return meta_agent, ma_list
+
+        # ATTENTION: THE CBS LOOOOOOOOOOOOP ============@#￥#%#@￥@#%##@￥======  STARTS ---#￥%------   HERE  ---- @
+        # normal CBS with disjoint and standard splitting
+        while len(self.open_list) > 0:
+            if self.num_of_generated > 50000:
+                print('reached maximum number of nodes. Returning...')
+                return None 
+            print('\n')  
+            p = self.pop_node()
+            if p['ma_collisions'] == []:
+                self.print_results(p)
+                for pa in p['paths']:
+                    print('asfasdfasdf       ',pa)
+                return p['paths'], self.num_of_generated, self.num_of_expanded # number of nodes generated/expanded for comparing implementations
+
+
+            print('Node expanded. Collisions: ', p['ma_collisions'])
+
+            print('\n> Find Collision Type')
+
+            # USING STANDARD SPLITTING
+            # select a cardinal conflict;
+            # if none, select a semi-cardinal conflict
+            # if none, select a random conflict
+            chosen_collision = None
+            new_constraints = None
+            collision_type = None
+            for collision in p['ma_collisions']:
+                collision_type = detect_cardinal_conflict(self, p, collision)
+                if collision_type == 'cardinal' and new_constraints is None:    
+                    print('Detected cardinal collision. Chose it.')
+                    print(collision)
+
+                    chosen_collision = collision
+                    # collision_type = 'cardinal'
+                    break
+
+            else: # no cardinal collisions found
+                for collision in p['ma_collisions']:
+                    collision_type = detect_cardinal_conflict(self, p, collision)
+                    if collision_type == 'semi-cardinal':    
+                        
+                        print('Detected semi-cardinal collision. Chose it.')
+                        print(collision)
+                        chosen_collision = collision
+                        # collision_type = 'semi-cardinal'
+                        break
+
+                else: # no semi-cardinal collision found
+                    chosen_collision = p['ma_collisions'][0] 
+                    assert chosen_collision is not None
+                    collision_type = 'non-cardinal'
+                    print('No cardinal or semi-cardinal conflict. Randomly choosing...')
+
+
+            # keep track of collisions in history (aSh)
+            chosen_a1 = chosen_collision['a1']
+            chosen_a2 = chosen_collision['a2']
+            if chosen_a1 > chosen_a2:
+                # swap to only fill half of the matrix
+                chosen_a1, chosen_a2 = chosen_a2, chosen_a1
+            p['agent_collisions'][chosen_a1][chosen_a2] += 1
+
+
+            # implementing bypassing conflicts
+            # if collision_type != 'cardinal' and find_bypass(self,p, chosen_collision, collision_type):
+            #         continue
+
+
+            new_constraints = splitter(chosen_collision)
+
+        
+            print('NEW CONSTS:')
+            print(new_constraints)
+
+            # child_nodes = None
+            child_nodes = []
+            assert child_nodes == []
+            bypass_successful = False
+            for constraint in new_constraints:
+                # q = {'cost':0,
+                #     'constraints': [constraint],
+                #     'paths':[],
+                #     'ma_collisions':[],
+                #     'discarded_agents': []
+                # }
+                # for c in p['constraints']:
+                #     if c not in q['constraints']:
+                #         q['constraints'].append(c)
+                # for pa in p['paths']:
+                #     q['paths'].append(pa)
+                
+                # for da in p['discarded_agents']:
+                #     q['discarded_agents'].append(da)
+                
+                updated_constraints = combined_constraints(p['constraints'], constraint)
+                q = generate_child(updated_constraints, p['paths'], p['agent_collisions'], p['ma_list'])
+
+
+                assert isinstance(p['ma_list'] , list)
+                assert isinstance(q['ma_list'] , list)
+
+                ma = constraint['meta_agent']
+
+                print('Sending meta_agent {} of constrained agent {} to A* '.format(ma, constraint['agent']))
+                path = ma_star(self.my_map,self.starts, self.goals,self.heuristics,list(ma),q['constraints']) 
+
+                # print('paaaaaaaaaaaath         ',path,'                 ',ai)
+                if path is not None:
+                    for agent in ma:
+                        q['paths'][agent]= path
+                    # task 4
+                    # continue_flag = False
+                    if constraint['positive']:
+                        # vol = paths_violate_constraint(constraint,q['paths'])
+                        violating_ma_list = meta_agents_violate_constraint(constraint, q['paths'], q['ma_list'])
+                        for v_ma in violating_ma_list:
+                            # if type(v_ma) == int:
+                            #     v_ma = {v_ma}
+                            
+                            print('Sending meta-agent violating constraint {} to A* '.format(v_ma))
+                            v_ma_list = list(v_ma) # should use same list for all uses
+                            path_v_ma = ma_star(self.my_map,self.starts,self.goals,self.heuristics,v_ma_list,q['constraints'])
+                            
+                            # replace paths of meta-agent with new paths found
+                            if path_v_ma is not None:
+                                for i, agent in enumerate(v_ma_list):
+
+                                    assert path_v_ma[i] is not None
+
+                                    q['paths'][agent] = path_v_ma[i]
+                            else:
+                                continue # move on the next constraint
+                                   
+
+                            # for i in range(len(v_ma)):
+                            #     if path_v_ma[i] is None:
+                            #         continue_flag = True
+                            #         break
+                            # else: 
+                            #     for i in range(len(v_ma)): 
+                            #         q['paths'][list(v_ma)[i]] = path_v_ma[i]
+                                # print('asdfasfasdf        ',q['paths'])
+                        # if continue_flag:
+                        #     continue
+                    
+                    q['ma_collisions'] = detect_collisions(q['paths'],q['ma_list'])
+                    q['cost'] = get_sum_of_cost(q['paths'])
+
+                    # CHECK BYPASS HERE.......
+                    #     if q['cost'] == p['cost'] \
+                    #         and (len(q['ma_collisions']) < len(p['ma_collisions'])):
+
+                    # if bypass is found, push only the current child and exit loop
+
+
+                    # assert that bypass is not possible if cardinal
+                    if collision_type == 'cardinal':
+                        assert bypass_found(p['cost'], q['cost'], len(p['ma_collisions']), len(q['ma_collisions'])) == False
+
+                    # conflict should be resolved due to new constraints; compare costs and total number of collisions
+                    if collision_type != 'cardinal' \
+                            and bypass_found(p['cost'], q['cost'], len(p['ma_collisions']), len(q['ma_collisions'])):
+                        print('> Take Bypass')
+                        self.push_node(q)
+                        
+                        bypass_successful = True
+                        break # break out of constraint loop
+                    assert not bypass_successful
+                    child_nodes.append(copy.deepcopy(q))
+            if bypass_successful:
+                continue # start of while loop
+
+            assert not bypass_successful
+
+            # MA-CBS
+            if should_merge(collision,p):
+                print('> Merge meta-agents into a new')
+                # returns meta_agent, ma_list
+                meta_agent, updated_ma_list = merge_agents(self, collision, p['ma_list'])
+
+                print('Sending newly merged meta_agent {} to A* '.format(meta_agent))
+
+                # Update paths
+                meta_agent_paths = ma_star(self.my_map,self.starts, self.goals,self.heuristics,list(meta_agent),p['constraints'])
+
+                # if can be 
+                if meta_agent_paths:
+                    
+
+                    # Update collisions, cost
+                    updated_node = generate_child(p['constraints'],  meta_agent_paths, p['agent_collisions'], updated_ma_list) 
+
+
+                    # print('agents {}, {} merged into agent {}'.format(collision['a1'], a2, meta_agent))
+
+                    # Merge & restart
+                    # if merge_restart():
+                        # restart_search()
+                    self.push_node(updated_node)    
+
+                    continue # start of while loop
+
+                
+            assert len(child_nodes) <= 2
+            print('bypass not found')
+            for n in child_nodes:
+                self.push_node(n)     
+                    
+        return None
+
+
+    def print_results(self, node):
+        print("\n Found a solution! \n")
+        CPU_time = timer.time() - self.start_time
+        print("CPU time (s):    {:.2f}".format(CPU_time))
+        print("Sum of costs:    {}".format(get_sum_of_cost(node['paths'])))
+        
+        # file = "nodes-generated.csv"
+        # result_file = open(file, "a", buffering=1)
+        # result_file.write("{}\n".format(self.num_of_generated))
+
+        print("Expanded nodes:  {}".format(self.num_of_expanded))
+        print("Generated nodes: {}".format(self.num_of_generated))